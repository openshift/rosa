--- conflicted
+++ resolved
@@ -26,21 +26,13 @@
 	func() {
 		defer GinkgoRecover()
 		var (
-<<<<<<< HEAD
 			clusterID              string
 			rosaClient             *rosacli.Client
 			machinePoolService     rosacli.MachinePoolService
 			ocmResourceService     rosacli.OCMResourceService
 			clusterConfig          *config.ClusterConfig
+			profile            *ph.Profile
 			permissionsBoundaryArn string = "arn:aws:iam::aws:policy/AdministratorAccess"
-=======
-			clusterID          string
-			rosaClient         *rosacli.Client
-			machinePoolService rosacli.MachinePoolService
-			ocmResourceService rosacli.OCMResourceService
-			clusterConfig      *config.ClusterConfig
-			profile            *ph.Profile
->>>>>>> 8569001f
 		)
 
 		BeforeEach(func() {
