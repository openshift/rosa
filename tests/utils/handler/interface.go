package handler

// Profile will map the profile settings from the profile yaml file
type Profile struct {
	ChannelGroup      string             `yaml:"channel_group,omitempty"`
	Name              string             `yaml:"as,omitempty"`
	NamePrefix        string             `yaml:"name_prefix,omitempty"`
	Region            string             `yaml:"region,omitempty"`
	Version           string             `yaml:"version,omitempty"`
	AccountRoleConfig *AccountRoleConfig `yaml:"account-role,omitempty"`
	ClusterConfig     *ClusterConfig     `yaml:"cluster,omitempty"`
	Day2Config        *Day2Config        `yaml:"day2-conf,omitempty"`
}

// Day2Config will map the configuration of day2-conf from profile settings
type Day2Config struct {
	LocalZoneMP    bool `yaml:"local-zone-mp,omitempty"`
	TuningConfig   bool `yaml:" tuning-config,omitempty"`
	TuningConfigMP bool `yaml:" tuning-config-mp,omitempty"`
}

// AccountRoleConfig will map the configuration of account roles from profile settings
type AccountRoleConfig struct {
	Path               string `yaml:"path,omitempty"`
	PermissionBoundary string `yaml:"permission_boundary,omitempty"`
}

// ClusterConfig will map the clsuter configuration from profile settings
type ClusterConfig struct {
	BillingAccount                string `yaml:"billing_account,omitempty" json:"billing_account,omitempty"`
	Ec2MetadataHttpTokens         string `yaml:"imdsv2,omitempty" json:"imdsv2,omitempty"`
	InstanceType                  string `yaml:"instance_type,omitempty" json:"instance_type,omitempty"`
	Name                          string `yaml:"name,omitempty" json:"name,omitempty"`
	OIDCConfig                    string `yaml:"oidc_config,omitempty" json:"oidc_config,omitempty"`
	ProvisionShard                string `yaml:"provision_shard,omitempty" json:"provision_shard,omitempty"`
	Zones                         string `yaml:"zones,omitempty" json:"zones,omitempty"`
	AdditionalSGNumber            int    `yaml:"additional_sg_number,omitempty" json:"additional_sg_number,omitempty"`
	ExpirationTime                int    `yaml:"expiration_time,omitempty" json:"expiration_time,omitempty"`
	NameLength                    int    `default:"15" yaml:"name_length,omitempty" json:"name_length,omitempty"`
	VolumeSize                    int    `yaml:"volume_size,omitempty" json:"volume_size,omitempty"`
	WorkerPoolReplicas            int    `yaml:"replicas,omitempty" json:"replicas,omitempty"`
	AdditionalPrincipals          bool   `yaml:"additional_principals,omitempty" json:"additional_principals,omitempty"`
	AdminEnabled                  bool   `yaml:"admin_enabled,omitempty" json:"admin_enabled,omitempty"`
	AuditLogForward               bool   `yaml:"auditlog_forward,omitempty" json:"auditlog_forward,omitempty"`
	Autoscale                     bool   `yaml:"autoscale,omitempty" json:"autoscale,omitempty"`
	AutoscalerEnabled             bool   `yaml:"autoscaler_enabled,omitempty" json:"autoscaler_enabled,omitempty"`
	BYOVPC                        bool   `yaml:"byo_vpc,omitempty" json:"byo_vpc,omitempty"`
	DomainPrefixEnabled           bool   `yaml:"domain_prefix_enabled,omitempty" json:"domain_prefix_enabled,omitempty"`
	DisableUserWorKloadMonitoring bool   `yaml:"disable_uwm,omitempty" json:"disable_uwm,omitempty"`
	DisableSCPChecks              bool   `yaml:"disable_scp_checks,omitempty" json:"disable_scp_checks,omitempty"`
	ExternalAuthConfig            bool   `yaml:"external_auth_config,omitempty" json:"external_auth_config,omitempty"`
	EtcdEncryption                bool   `yaml:"etcd_encryption,omitempty" json:"etcd_encryption,omitempty"`
	EtcdKMS                       bool   `yaml:"etcd_kms,omitempty" json:"etcd_kms,omitempty"`
	FIPS                          bool   `yaml:"fips,omitempty" json:"fips,omitempty"`
	HCP                           bool   `yaml:"hcp,omitempty" json:"hypershift,omitempty"`
	IngressCustomized             bool   `yaml:"ingress_customized,omitempty" json:"ingress_customized,omitempty"`
	KMSKey                        bool   `yaml:"kms_key,omitempty" json:"kms_key,omitempty"`
	LabelEnabled                  bool   `yaml:"label_enabled,omitempty" json:"label_enabled,omitempty"`
	MultiAZ                       bool   `yaml:"multi_az,omitempty" json:"multi_az,omitempty"`
	NetworkingSet                 bool   `yaml:"networking,omitempty" json:"networking,omitempty"`
	PrivateLink                   bool   `yaml:"private_link,omitempty" json:"private_link,omitempty"`
	Private                       bool   `yaml:"private,omitempty" json:"private,omitempty"`
	ProxyEnabled                  bool   `yaml:"proxy_enabled,omitempty" json:"proxy_enabled,omitempty"`
	STS                           bool   `yaml:"sts,omitempty" json:"sts,omitempty"`
	SharedVPC                     bool   `yaml:"shared_vpc,omitempty" json:"shared_vpc,omitempty"`
	TagEnabled                    bool   `yaml:"tag_enabled,omitempty" json:"tag_enabled,omitempty"`
	NetworkType                   string `yaml:"network_type,omitempty" json:"network_type,omitempty"`
	RegistriesConfig              bool   `yaml:"registries_config" json:"registries_config,omitempty"`
	AllowedRegistries             bool   `yaml:"allowed_registries" json:"allowed_registries,omitempty"`
	BlockedRegistries             bool   `yaml:"blocked_registries" json:"blocked_registries,omitempty"`
	ManualCreationMode            bool   `yaml:"manual_creation_mode" json:"manual_creation_mode,omitempty"`
	FedRAMP                       bool   `yaml:"fedramp" json:"fedramp,omitempty"`
<<<<<<< HEAD
	UseLocalCredentials           bool   `yaml:"use_local_credentials,omitempty" json:"use_local_credentials,omitempty"`
=======
	ZeroEgress                    bool   `yaml:"zero_egress" json:"zero_egress,omitempty"`
>>>>>>> ed677ad9
}

// Resources will record the resources prepared
type Resources struct {
	AccountRolesPrefix           string                `json:"account_roles_prefix,omitempty"`
	AdditionalPrincipals         string                `json:"additional_principals,omitempty"`
	AuditLogArn                  string                `json:"audit_log,omitempty"`
	DNSDomain                    string                `json:"dns_domain,omitempty"`
	EtcdKMSKey                   string                `json:"etcd_kms_key,omitempty"`
	FromSharedAWSAccount         *FromSharedAWSAccount `json:"from_shared_aws_account,omitempty"`
	IngressHostedZoneID          string                `json:"ingress_hosted_zone_id,omitempty"`
	HostedCPInternalHostedZoneID string                `json:"hostedcp_internal_hosted_zone_id,omitempty"`
	KMSKey                       string                `json:"kms_key,omitempty"`
	OIDCConfigID                 string                `json:"oidc_config_id,omitempty"`
	OIDCProviderID               string                `json:"oidc_provider_id,omitempty"`
	OperatorRolesPrefix          string                `json:"operator_roles_prefix,omitempty"`
	Region                       string                `json:"region,omitempty"`
	ResourceShareArn             string                `json:"resource_share,omitempty"`
	SharedVPCRole                string                `json:"shared_vpc_role,omitempty"`
	VpcID                        string                `json:"vpc_id,omitempty"`
	HCPRoute53ShareRole          string                `json:"hcp_route53_share_role,omitempty"`
	HCPVPCEndpointShareRole      string                `json:"hcp_vpc_endpoint_share_role,omitempty"`
	ProxyInstanceID              string                `json:"proxy_instance_id,omitempty"`
}

type FromSharedAWSAccount struct {
	VPC                 bool `json:"vpc,omitempty"`
	AdditionalPrincipls bool `json:"additional_principals,omitempty"`
}

// ClusterDetail will record basic cluster info to support other team's testing
type ClusterDetail struct {
	APIURL           string   `json:"api_url,omitempty"`
	ClusterID        string   `json:"cluster_id,omitempty"`
	ClusterName      string   `json:"cluster_name,omitempty"`
	ClusterType      string   `json:"cluster_type,omitempty"`
	ConsoleURL       string   `json:"console_url,omitempty"`
	InfraID          string   `json:"infra_id,omitempty"`
	OIDCEndpointURL  string   `json:"oidc_endpoint_url,omitempty"`
	OperatorRoleArns []string `json:"operator_role_arn,omitempty"`
}

type ProxyDetail struct {
	HTTPsProxy       string
	HTTPProxy        string
	CABundleFilePath string
	NoProxy          string
	InstanceID       string
}<|MERGE_RESOLUTION|>--- conflicted
+++ resolved
@@ -70,11 +70,8 @@
 	BlockedRegistries             bool   `yaml:"blocked_registries" json:"blocked_registries,omitempty"`
 	ManualCreationMode            bool   `yaml:"manual_creation_mode" json:"manual_creation_mode,omitempty"`
 	FedRAMP                       bool   `yaml:"fedramp" json:"fedramp,omitempty"`
-<<<<<<< HEAD
+	ZeroEgress                    bool   `yaml:"zero_egress" json:"zero_egress,omitempty"`
 	UseLocalCredentials           bool   `yaml:"use_local_credentials,omitempty" json:"use_local_credentials,omitempty"`
-=======
-	ZeroEgress                    bool   `yaml:"zero_egress" json:"zero_egress,omitempty"`
->>>>>>> ed677ad9
 }
 
 // Resources will record the resources prepared
