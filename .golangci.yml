--- conflicted
+++ resolved
@@ -41,21 +41,6 @@
     - staticcheck
     - unconvert
     - unused
-<<<<<<< HEAD
-linters-settings:
-  staticcheck:
-    go: "1.23"
-  gci:
-    sections:
-      - standard
-      - default
-      - prefix(k8s)
-      - prefix(sigs.k8s)
-      - prefix(github.com)
-      - prefix(gitlab)
-      - prefix(github.com/openshift/rosa)
-    custom-order: true
-=======
   settings:
     gci:
       sections:
@@ -71,5 +56,4 @@
     - path: '(.+)_test\.go'
       linters:
         - funlen
-        - goconst
->>>>>>> 4f425f6d
+        - goconst